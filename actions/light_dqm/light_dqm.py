--- conflicted
+++ resolved
@@ -1832,7 +1832,7 @@
 
         ### GRAFANA PLOTS ###
 
-<<<<<<< HEAD
+
         try:
             # check for flatlining channels
             flatlined = check_flatline(
@@ -1861,27 +1861,6 @@
         except Exception as e:
             print(f"Failed to plot grafana baseline plot")
             traceback.print_exc()
-=======
-        # check for flatlining channels
-        flatlined = check_flatline(
-            max_values, threshold=0.1
-        )
-        # plotting flatlined channels
-        plot_flatline_mask(
-            flatlined, cs, output_name=f'light_dqm_flatline_{args.file_syntax}{args.start_run}.pdf',
-            times = (start_central, end_central)
-        )
-        # checking for baseline fluctuations
-        baselined = check_baseline(
-            prev_baselines, (bline_c, bline_l, bline_u), units=args.units,
-            threshold = 1000
-        )
-        # plotting baseline fluctuations
-        plot_baseline_mask(
-            baselined, cs, output_name=f'light_dqm_baseline_{args.file_syntax}{args.start_run}.pdf',
-            times = (start_central, end_central)
-        )
->>>>>>> fd16ecb0
 
         # search for files in the output directory and merge pdfs
         merger = PdfMerger()
